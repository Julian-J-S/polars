use std::fmt::Debug;
#[cfg(any(feature = "ipc", feature = "csv", feature = "parquet"))]
use std::path::PathBuf;
use std::sync::{Arc, Mutex};

#[cfg(feature = "parquet")]
use polars_core::cloud::CloudOptions;
use polars_core::prelude::*;

use crate::logical_plan::LogicalPlan::DataFrameScan;
use crate::prelude::*;
use crate::utils::{expr_to_leaf_column_names, get_single_leaf};

pub(crate) mod aexpr;
pub(crate) mod alp;
pub(crate) mod anonymous_scan;

mod apply;
mod builder;
pub(crate) mod conversion;
#[cfg(feature = "debugging")]
pub(crate) mod debug;
mod format;
mod functions;
pub(crate) mod iterator;
mod lit;
pub(crate) mod optimizer;
pub(crate) mod options;
pub(crate) mod projection;
#[cfg(feature = "python")]
mod pyarrow;
mod schema;
#[cfg(feature = "meta")]
<<<<<<< HEAD
mod tree_format;
pub(crate) mod visitor;
=======
pub(crate) mod tree_format;
pub mod visitor;
>>>>>>> bc1c6ec5

pub use aexpr::*;
pub use alp::*;
pub use anonymous_scan::*;
pub use apply::*;
pub use builder::*;
pub use conversion::*;
pub use functions::*;
pub use iterator::*;
pub use lit::*;
pub use optimizer::*;
pub use schema::*;
#[cfg(feature = "serde")]
use serde::{Deserialize, Serialize};

#[cfg(any(feature = "ipc", feature = "parquet", feature = "csv", feature = "cse"))]
pub use crate::logical_plan::optimizer::file_caching::{
    collect_fingerprints, find_column_union_and_fingerprints, FileCacher, FileFingerPrint,
};

#[derive(Clone, Copy, Debug)]
pub enum Context {
    /// Any operation that is done on groups
    Aggregation,
    /// Any operation that is done while projection/ selection of data
    Default,
}

#[derive(Debug)]
pub enum ErrorState {
    NotYetEncountered { err: PolarsError },
    AlreadyEncountered { prev_err_msg: String },
}

impl std::fmt::Display for ErrorState {
    fn fmt(&self, f: &mut std::fmt::Formatter<'_>) -> std::fmt::Result {
        match self {
            ErrorState::NotYetEncountered { err } => write!(f, "NotYetEncountered({err})")?,
            ErrorState::AlreadyEncountered { prev_err_msg } => {
                write!(f, "AlreadyEncountered({prev_err_msg})")?
            }
        };

        Ok(())
    }
}

#[derive(Clone)]
pub struct ErrorStateSync(Arc<Mutex<ErrorState>>);

impl std::ops::Deref for ErrorStateSync {
    type Target = Arc<Mutex<ErrorState>>;

    fn deref(&self) -> &Self::Target {
        &self.0
    }
}

impl std::fmt::Debug for ErrorStateSync {
    fn fmt(&self, f: &mut std::fmt::Formatter<'_>) -> std::fmt::Result {
        write!(f, "ErrorStateSync({})", &*self.0.lock().unwrap())
    }
}

impl ErrorStateSync {
    fn take(&self) -> PolarsError {
        let mut curr_err = self.0.lock().unwrap();

        match &*curr_err {
            ErrorState::NotYetEncountered { err: polars_err } => {
                // Need to finish using `polars_err` here so that NLL considers `err` dropped
                let prev_err_msg = polars_err.to_string();
                // Place AlreadyEncountered in `self` for future users of `self`
                let prev_err = std::mem::replace(
                    &mut *curr_err,
                    ErrorState::AlreadyEncountered { prev_err_msg },
                );
                // Since we're in this branch, we know err was a NotYetEncountered
                match prev_err {
                    ErrorState::NotYetEncountered { err } => err,
                    ErrorState::AlreadyEncountered { .. } => unreachable!(),
                }
            }
            ErrorState::AlreadyEncountered { prev_err_msg } => {
                polars_err!(
                    ComputeError: "LogicalPlan already failed with error: '{}'", prev_err_msg,
                )
            }
        }
    }
}

impl From<PolarsError> for ErrorStateSync {
    fn from(err: PolarsError) -> Self {
        Self(Arc::new(Mutex::new(ErrorState::NotYetEncountered { err })))
    }
}

// https://stackoverflow.com/questions/1031076/what-are-projection-and-selection
#[derive(Clone)]
#[cfg_attr(feature = "serde", derive(Serialize, Deserialize))]
pub enum LogicalPlan {
    #[cfg_attr(feature = "serde", serde(skip))]
    AnonymousScan {
        function: Arc<dyn AnonymousScan>,
        file_info: FileInfo,
        predicate: Option<Expr>,
        options: AnonymousScanOptions,
    },
    #[cfg(feature = "python")]
    PythonScan { options: PythonOptions },
    /// Filter on a boolean mask
    Selection {
        input: Box<LogicalPlan>,
        predicate: Expr,
    },
    /// Cache the input at this point in the LP
    Cache {
        input: Box<LogicalPlan>,
        id: usize,
        count: usize,
    },
    /// Scan a CSV file
    #[cfg(feature = "csv")]
    CsvScan {
        path: PathBuf,
        file_info: FileInfo,
        options: CsvParserOptions,
        /// Filters at the scan level
        predicate: Option<Expr>,
    },
    #[cfg(feature = "parquet")]
    /// Scan a Parquet file
    ParquetScan {
        path: PathBuf,
        file_info: FileInfo,
        predicate: Option<Expr>,
        options: ParquetOptions,
        cloud_options: Option<CloudOptions>,
    },
    #[cfg(feature = "ipc")]
    IpcScan {
        path: PathBuf,
        file_info: FileInfo,
        options: IpcScanOptionsInner,
        predicate: Option<Expr>,
    },
    // we keep track of the projection and selection as it is cheaper to first project and then filter
    /// In memory DataFrame
    DataFrameScan {
        df: Arc<DataFrame>,
        schema: SchemaRef,
        // schema of the projected file
        output_schema: Option<SchemaRef>,
        projection: Option<Arc<Vec<String>>>,
        selection: Option<Expr>,
    },
    // a projection that doesn't have to be optimized
    // or may drop projected columns if they aren't in current schema (after optimization)
    LocalProjection {
        expr: Vec<Expr>,
        input: Box<LogicalPlan>,
        schema: SchemaRef,
    },
    /// Column selection
    Projection {
        expr: Vec<Expr>,
        input: Box<LogicalPlan>,
        schema: SchemaRef,
    },
    /// Groupby aggregation
    Aggregate {
        input: Box<LogicalPlan>,
        keys: Arc<Vec<Expr>>,
        aggs: Vec<Expr>,
        schema: SchemaRef,
        #[cfg_attr(feature = "serde", serde(skip))]
        apply: Option<Arc<dyn DataFrameUdf>>,
        maintain_order: bool,
        options: GroupbyOptions,
    },
    /// Join operation
    Join {
        input_left: Box<LogicalPlan>,
        input_right: Box<LogicalPlan>,
        schema: SchemaRef,
        left_on: Vec<Expr>,
        right_on: Vec<Expr>,
        options: JoinOptions,
    },
    /// Adding columns to the table without a Join
    HStack {
        input: Box<LogicalPlan>,
        exprs: Vec<Expr>,
        schema: SchemaRef,
    },
    /// Remove duplicates from the table
    Distinct {
        input: Box<LogicalPlan>,
        options: DistinctOptions,
    },
    /// Sort the table
    Sort {
        input: Box<LogicalPlan>,
        by_column: Vec<Expr>,
        args: SortArguments,
    },
    /// Slice the table
    Slice {
        input: Box<LogicalPlan>,
        offset: i64,
        len: IdxSize,
    },
    /// A (User Defined) Function
    MapFunction {
        input: Box<LogicalPlan>,
        function: FunctionNode,
    },
    Union {
        inputs: Vec<LogicalPlan>,
        options: UnionOptions,
    },
    /// Catches errors and throws them later
    #[cfg_attr(feature = "serde", serde(skip))]
    Error {
        input: Box<LogicalPlan>,
        err: ErrorStateSync,
    },
    /// This allows expressions to access other tables
    ExtContext {
        input: Box<LogicalPlan>,
        contexts: Vec<LogicalPlan>,
        schema: SchemaRef,
    },
    FileSink {
        input: Box<LogicalPlan>,
        payload: FileSinkOptions,
    },
}

impl Default for LogicalPlan {
    fn default() -> Self {
        let df = DataFrame::new::<Series>(vec![]).unwrap();
        let schema = df.schema();
        DataFrameScan {
            df: Arc::new(df),
            schema: Arc::new(schema),
            output_schema: None,
            projection: None,
            selection: None,
        }
    }
}

impl LogicalPlan {
    pub fn describe(&self) -> String {
        format!("{self:#?}")
    }
}<|MERGE_RESOLUTION|>--- conflicted
+++ resolved
@@ -31,13 +31,8 @@
 mod pyarrow;
 mod schema;
 #[cfg(feature = "meta")]
-<<<<<<< HEAD
-mod tree_format;
-pub(crate) mod visitor;
-=======
 pub(crate) mod tree_format;
 pub mod visitor;
->>>>>>> bc1c6ec5
 
 pub use aexpr::*;
 pub use alp::*;
